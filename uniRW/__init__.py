--- conflicted
+++ resolved
@@ -1,6 +1,5 @@
 from __future__ import absolute_import
 
-<<<<<<< HEAD
 from uniRW.RW import read, readAll, write
 from uniRW.Key import Key, StateKey, GeneralKey
 from uniRW.Value import Value, StateValue, GeneralValue
@@ -9,17 +8,6 @@
 from uniRW.File import DataFile, OutputFile, File
 from uniRW.Reader import Reader
 from uniRW.Writer import Writer
-from uniRW.util import *
-=======
-from .RW import read, readAll, write
-from .Key import Key, StateKey, GeneralKey
-from .Value import Value, StateValue, GeneralValue
-from .State import State
-from .Line import Line, OuputLine
-from .File import DataFile, OutputFile, File
-from .Reader import Reader
-from .Writer import Writer
 from uniRW.HReader import HReader
 from uniRW.HWriter import HWriter
-from .util import *
->>>>>>> b10e75a9
+from uniRW.util import *
